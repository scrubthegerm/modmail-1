--- conflicted
+++ resolved
@@ -110,13 +110,10 @@
         "owners": None,
         # bot
         "token": None,
-<<<<<<< HEAD
+        "enable_plugins": True,
+        "enable_eval": False,
         # github access token for private repositories
         "github_token": None,
-=======
-        "enable_plugins": True,
-        "enable_eval": False,
->>>>>>> a7b155b1
         # Logging
         "log_level": "INFO",
     }
