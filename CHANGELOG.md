--- conflicted
+++ resolved
@@ -4,7 +4,6 @@
 The format is based on [Keep a Changelog](https://keepachangelog.com/en/1.0.0/),
 and this project adheres to [Semantic Versioning](https://semver.org/spec/v2.0.0.html).
 
-<<<<<<< HEAD
 
 # v2.18.0
 
@@ -46,10 +45,8 @@
 When updating to this version, all prior permission settings with guild-based permissions will be invalidated. You will need to convert to the above system.
 `OWNERS` will also get removed, you will need to set owners through `?permissions add level owner 212931293123129` or any way listed above.
 
-# v2.17.1
-=======
+
 # v2.17.2
->>>>>>> d93740c6
 
 ### Changed
 
